--- conflicted
+++ resolved
@@ -1,7 +1,6 @@
 import { from, partition, merge, Observable, lastValueFrom, EMPTY, concat, bufferTime, mergeMap } from 'rxjs';
 import { toArray, map, shareReplay, tap, mergeAll } from 'rxjs/operators';
 import { tokens, commonTokens } from '@stryker-mutator/api/plugin';
-<<<<<<< HEAD
 import {
   MutantResult,
   MutantStatus,
@@ -13,10 +12,6 @@
   SimultaneousMutantRunPlan,
 } from '@stryker-mutator/api/core';
 import { TestRunner, CompleteDryRunResult, TestRunnerCapabilities } from '@stryker-mutator/api/test-runner';
-=======
-import { MutantResult, Mutant, StrykerOptions, PlanKind, MutantTestPlan, MutantRunPlan } from '@stryker-mutator/api/core';
-import { TestRunner, CompleteDryRunResult } from '@stryker-mutator/api/test-runner';
->>>>>>> 26a41c97
 import { Logger } from '@stryker-mutator/api/logging';
 import { I } from '@stryker-mutator/util';
 import { CheckStatus } from '@stryker-mutator/api/check';
