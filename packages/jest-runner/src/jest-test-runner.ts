--- conflicted
+++ resolved
@@ -14,11 +14,8 @@
   TestStatus,
   DryRunOptions,
   BaseTestResult,
-<<<<<<< HEAD
   TestRunnerCapabilities,
-=======
   determineHitLimitReached,
->>>>>>> a8689f5e
 } from '@stryker-mutator/api/test-runner';
 import { escapeRegExp, notEmpty } from '@stryker-mutator/util';
 import type * as jest from '@jest/types';
@@ -27,7 +24,6 @@
 
 import { JestOptions } from '../src-generated/jest-runner-options.js';
 
-<<<<<<< HEAD
 import { jestTestAdapterFactory } from './jest-test-adapters/index.js';
 import { JestTestAdapter, RunSettings } from './jest-test-adapters/jest-test-adapter.js';
 import { JestConfigLoader } from './config-loaders/jest-config-loader.js';
@@ -38,19 +34,7 @@
 import { JEST_OVERRIDE_OPTIONS } from './jest-override-options.js';
 import { jestWrapper, mergeMutantCoverage, verifyAllTestFilesHaveCoverage } from './utils/index.js';
 import { state } from './jest-plugins/cjs/messaging.js';
-=======
-import { jestTestAdapterFactory } from './jest-test-adapters';
-import { JestTestAdapter, RunSettings } from './jest-test-adapters/jest-test-adapter';
-import { JestConfigLoader } from './config-loaders/jest-config-loader';
-import { withCoverageAnalysis } from './jest-plugins';
-import * as pluginTokens from './plugin-tokens';
-import { configLoaderFactory } from './config-loaders';
-import { JestRunnerOptionsWithStrykerOptions } from './jest-runner-options-with-stryker-options';
-import { JEST_OVERRIDE_OPTIONS } from './jest-override-options';
-import { jestWrapper, mergeMutantCoverage, verifyAllTestFilesHaveCoverage } from './utils';
-import { state } from './messaging';
-import { overrideEnvironment } from './jest-plugins/with-coverage-analysis';
->>>>>>> a8689f5e
+import { overrideEnvironment } from './jest-plugins/with-coverage-analysis.js';
 
 export function createJestTestRunnerFactory(namespace: typeof INSTRUMENTER_CONSTANTS.NAMESPACE | '__stryker2__' = INSTRUMENTER_CONSTANTS.NAMESPACE): {
   (injector: Injector<PluginContext>): JestTestRunner;
@@ -107,15 +91,11 @@
     }
   }
 
-<<<<<<< HEAD
   public capabilities(): TestRunnerCapabilities {
     return { reloadEnvironment: true };
   }
 
   public async dryRun({ coverageAnalysis, files }: Pick<DryRunOptions, 'coverageAnalysis' | 'files'>): Promise<DryRunResult> {
-=======
-  public async dryRun({ coverageAnalysis, files }: Pick<DryRunOptions, 'coverageAnalysis' | 'disableBail' | 'files'>): Promise<DryRunResult> {
->>>>>>> a8689f5e
     state.coverageAnalysis = coverageAnalysis;
     const mutantCoverage: MutantCoverage = { perTest: {}, static: {} };
     const fileNamesWithMutantCoverage: string[] = [];
